#!/usr/bin/env python
# -*- coding: utf-8 -*-
"""The setup script."""
import os

from setuptools import find_packages
from setuptools import setup

NAME = "xclim"
DESCRIPTION = "Derived climate variables built with xarray."
URL = "https://github.com/Ouranosinc/xclim"
AUTHOR = "Travis Logan"
AUTHOR_EMAIL = "logan.travis@ouranos.ca"
REQUIRES_PYTHON = ">=3.6.0"
VERSION = "0.17.4-beta"
LICENSE = "Apache Software License 2.0"

with open("README.rst") as readme_file:
    readme = readme_file.read()

with open("HISTORY.rst") as history_file:
    history = history_file.read()

requirements = [
    "numpy>=1.16",
    "xarray>=0.14.1",
    "scipy>=1.2",
    "numba",
    "pandas>=0.23",
    "cftime>=1.0.4",
    "netCDF4>=1.4",
<<<<<<< HEAD
    "rtree>=0.9.4",
    "dask[complete]>=2.6",
=======
    "fiona>=1.8",
    "geojson>=2.5.0",
    "shapely>=1.6",
    "geopandas>=0.7",
    "dask[array]>=2.6",
    "pyproj>=2.5",
>>>>>>> cc17fde6
    "pint>=0.9",
    "bottleneck~=1.3.1",
    "boltons>=20.1",
    "scikit-learn>=0.21.3",
    "packaging>=20.0",
]

if not os.getenv("READTHEDOCS"):
    requirements.append("rtree>=0.9")

setup_requirements = ["pytest-runner"]

test_requirements = ["pytest", "tox"]

docs_requirements = [
    "sphinx",
    "sphinx-rtd-theme",
    "nbsphinx",
    "pandoc",
    "ipython",
    "ipykernel",
    "jupyter_client",
    "matplotlib",
<<<<<<< HEAD
    "clisops",
=======
    "distributed>=2.0",
>>>>>>> cc17fde6
]

dev_requirements = []
with open("requirements_dev.txt") as dev:
    for dependency in dev.readlines():
        dev_requirements.append(dependency)

KEYWORDS = "xclim climate climatology netcdf gridded analysis"

setup(
    author=AUTHOR,
    author_email=AUTHOR_EMAIL,
    classifiers=[
        "Development Status :: 4 - Beta",
        "Intended Audience :: Developers",
        "Intended Audience :: Science/Research",
        "License :: OSI Approved :: Apache Software License",
        "Natural Language :: English",
        "Operating System :: OS Independent",
        "Programming Language :: Python :: 3",
        "Programming Language :: Python :: 3.6",
        "Programming Language :: Python :: 3.7",
        "Programming Language :: Python :: 3.8",
        "Topic :: Scientific/Engineering :: Atmospheric Science",
    ],
    description=DESCRIPTION,
    python_requires=REQUIRES_PYTHON,
    install_requires=requirements,
    license=LICENSE,
    long_description=readme + "\n\n" + history,
    long_description_content_type="text/x-rst",
    include_package_data=True,
    keywords=KEYWORDS,
    name=NAME,
    packages=find_packages(),
    setup_requires=setup_requirements,
    test_suite="tests",
    tests_require=test_requirements,
    extras_require={"docs": docs_requirements, "dev": dev_requirements},
    url=URL,
    version=VERSION,
    zip_safe=False,
)<|MERGE_RESOLUTION|>--- conflicted
+++ resolved
@@ -29,17 +29,12 @@
     "pandas>=0.23",
     "cftime>=1.0.4",
     "netCDF4>=1.4",
-<<<<<<< HEAD
-    "rtree>=0.9.4",
-    "dask[complete]>=2.6",
-=======
     "fiona>=1.8",
     "geojson>=2.5.0",
     "shapely>=1.6",
     "geopandas>=0.7",
     "dask[array]>=2.6",
     "pyproj>=2.5",
->>>>>>> cc17fde6
     "pint>=0.9",
     "bottleneck~=1.3.1",
     "boltons>=20.1",
@@ -63,11 +58,7 @@
     "ipykernel",
     "jupyter_client",
     "matplotlib",
-<<<<<<< HEAD
-    "clisops",
-=======
     "distributed>=2.0",
->>>>>>> cc17fde6
 ]
 
 dev_requirements = []
