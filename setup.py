--- conflicted
+++ resolved
@@ -24,19 +24,12 @@
     "scipy>=1.2",
     "pandas>=0.23",
     "cftime>=1.0.4.2",
-    "netCDF4",
+    "netCDF4>=1.5.3",
     "dask[complete]",
-<<<<<<< HEAD
-    "bottleneck==1.2.1",
     "xarray>=0.14.1",
     "pyproj>=2.4.1",
     "pint>=0.9",
-=======
     "bottleneck~=1.3.1",
-    "xarray==0.13.0",
-    "pyproj==2.4.1",
-    "pint>=0.8",
->>>>>>> ae22e95d
     "boltons>=19.0",
     "scikit-learn>=0.21.3",
 ]
