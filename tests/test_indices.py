--- conflicted
+++ resolved
@@ -983,7 +983,6 @@
         pass
 
 
-<<<<<<< HEAD
 class TestDeepFreezeThawCycles:
     @pytest.mark.parametrize(
         "values,expected",
@@ -1009,7 +1008,8 @@
         tas = tas_series([280, 280, 280])
         with pytest.raises(ValueError):
             xci.deep_freezethaw_cycles(tas, thresh_freeze=freeze, thresh_thaw=thaw)
-=======
+
+
 @pytest.mark.skipif(
     not os.path.exists(os.path.join(TESTS_DATA, "FWI", "FWITestData.nc")),
     reason="GFWED test data must be downloaded manually to test the Fire Weather indices.",
@@ -1054,7 +1054,6 @@
             dc.sel(time=slice("2017-03-03", None)),
             ds.DC.sel(time=slice("2017-03-03", None)),
         )
->>>>>>> 3e016f58
 
 
 @pytest.fixture(scope="session")
