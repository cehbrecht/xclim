--- conflicted
+++ resolved
@@ -198,7 +198,6 @@
         np.testing.assert_array_equal(out[2:], 0)
 
 
-<<<<<<< HEAD
 class TestFreshetStart:
 
     def test_simple(self, tas_series):
@@ -219,8 +218,6 @@
         assert out[0] == 20
 
 
-=======
->>>>>>> 2bab1f19
 class TestGrowingDegreeDays:
     def test_simple(self, tas_series):
         a = np.zeros(365)
@@ -287,7 +284,6 @@
         np.testing.assert_array_equal(out[1:], [0])
 
 
-<<<<<<< HEAD
 class TestLiquidPrecipitationRatio:
     def test_simple(self, pr_series, tas_series):
         pr = np.zeros(100)
@@ -295,15 +291,14 @@
         pr = pr_series(pr)
 
         tas = np.zeros(100) + K2C
-        tas[:16] -= -10
+        tas[:14] -= 20
         tas[14:] += 10
         tas = tas_series(tas)
 
         out = xci.liquid_precip_ratio(pr, tas=tas, freq='M')
-        np.testing.assert_almost_equal(out, [.6,])
-
-=======
->>>>>>> 2bab1f19
+        np.testing.assert_almost_equal(out[:1], [.6,])
+
+
 class TestMaximumConsecutiveDryDays:
 
     def test_simple(self, pr_series):
