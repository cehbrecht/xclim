#!/usr/bin/env python
# -*- coding: utf-8 -*-
# Tests for `xclim` package.
#
# We want to tests multiple things here:
#  - that data results are correct
#  - that metadata is correct and complete
#  - that missing data are handled appropriately
#  - that various calendar formats and supported
#  - that non-valid input frequencies or holes in the time series are detected
#
#
# For correctness, I think it would be useful to use a small dataset and run the original ICCLIM indicators on it,
# saving the results in a reference netcdf dataset. We could then compare the hailstorm output to this reference as
# a first line of defense.
# import cftime
import calendar
import os
import sys

import numpy as np
import pandas as pd
import pytest
import xarray as xr

import xclim.indices as xci
from xclim.utils import percentile_doy

xr.set_options(enable_cftimeindex=True)

TESTS_HOME = os.path.abspath(os.path.dirname(__file__))
TESTS_DATA = os.path.join(TESTS_HOME, "testdata")
K2C = 273.15


# PLEASE MAINTAIN ALPHABETICAL ORDER


class TestBaseFlowIndex:
    def test_simple(self, q_series):
        a = np.zeros(365) + 10
        a[10:17] = 1
        q = q_series(a)
        out = xci.base_flow_index(q)
        np.testing.assert_array_equal(out, 1.0 / a.mean())


class TestMaxNDayPrecipitationAmount:

    # test 2 day max precip
    def test_single_max(self, pr_series):
        a = pr_series(np.array([3, 4, 20, 20, 0, 6, 9, 25, 0, 0]))
        rxnday = xci.max_n_day_precipitation_amount(a, 2)
        assert rxnday == 40 * 3600 * 24
        assert rxnday.time.dt.year == 2000

    # test whether sum over entire length is resolved
    def test_sumlength_max(self, pr_series):
        a = pr_series(np.array([3, 4, 20, 20, 0, 6, 9, 25, 0, 0]))
        rxnday = xci.max_n_day_precipitation_amount(a, len(a))
        assert rxnday == a.sum("time") * 3600 * 24
        assert rxnday.time.dt.year == 2000

    # test whether non-unique maxes are resolved
    def test_multi_max(self, pr_series):
        a = pr_series(np.array([3, 4, 20, 20, 0, 6, 15, 25, 0, 0]))
        rxnday = xci.max_n_day_precipitation_amount(a, 2)
        assert rxnday == 40 * 3600 * 24
        assert len(rxnday) == 1
        assert rxnday.time.dt.year == 2000


class TestMax1DayPrecipitationAmount:
    @staticmethod
    def time_series(values):
        coords = pd.date_range(
            "7/1/2000", periods=len(values), freq=pd.DateOffset(days=1)
        )
        return xr.DataArray(
            values,
            coords=[coords],
            dims="time",
            attrs={
                "standard_name": "precipitation_flux",
                "cell_methods": "time: sum (interval: 1 day)",
                "units": "mm/day",
            },
        )

    # test max precip
    def test_single_max(self):
        a = self.time_series(np.array([3, 4, 20, 0, 0]))
        rx1day = xci.max_1day_precipitation_amount(a)
        assert rx1day == 20
        assert rx1day.time.dt.year == 2000

    # test whether repeated maxes are resolved
    def test_multi_max(self):
        a = self.time_series(np.array([20, 4, 20, 20, 0]))
        rx1day = xci.max_1day_precipitation_amount(a)
        assert rx1day == 20
        assert rx1day.time.dt.year == 2000
        assert len(rx1day) == 1

    # test whether uniform maxes are resolved
    def test_uniform_max(self):
        a = self.time_series(np.array([20, 20, 20, 20, 20]))
        rx1day = xci.max_1day_precipitation_amount(a)
        assert rx1day == 20
        assert rx1day.time.dt.year == 2000
        assert len(rx1day) == 1


class TestColdSpellDurationIndex:
    def test_simple(self, tasmin_series):
        i = 3650
        A = 10.0
        tn = (
            np.zeros(i)
            + A * np.sin(np.arange(i) / 365.0 * 2 * np.pi)
            + 0.1 * np.random.rand(i)
        )
        tn[10:20] -= 2
        tn = tasmin_series(tn)
        tn10 = percentile_doy(tn, per=0.1)

        out = xci.cold_spell_duration_index(tn, tn10, freq="YS")
        assert out[0] == 10
        assert out.units == "days"


class TestColdSpellDays:
    def test_simple(self, tas_series):
        a = np.zeros(365)
        a[10:20] -= 15  # 10 days
        a[40:43] -= 50  # too short -> 0
        a[80:100] -= 30  # at the end and beginning
        da = tas_series(a + K2C)

        out = xci.cold_spell_days(da, thresh="-10. C", freq="M")
        np.testing.assert_array_equal(out, [10, 0, 12, 8, 0, 0, 0, 0, 0, 0, 0, 0])
        assert out.units == "days"


class TestConsecutiveFrostDays:
    @staticmethod
    def time_series(values):
        coords = pd.date_range(
            "7/1/2000", periods=len(values), freq=pd.DateOffset(days=1)
        )
        return xr.DataArray(
            values,
            coords=[coords],
            dims="time",
            attrs={
                "standard_name": "air_temperature",
                "cell_methods": "time: minimum within days",
                "units": "K",
            },
        )

    def test_one_freeze_day(self):
        a = self.time_series(np.array([3, 4, 5, -1, 3]) + K2C)
        cfd = xci.consecutive_frost_days(a)
        assert cfd == 1
        assert cfd.time.dt.year == 2000

    def test_no_freeze(self):
        a = self.time_series(np.array([3, 4, 5, 1, 3]) + K2C)
        cfd = xci.consecutive_frost_days(a)
        assert cfd == 0

    def test_all_year_freeze(self):
        a = self.time_series(np.zeros(365) - 10 + K2C)
        cfd = xci.consecutive_frost_days(a)
        assert cfd == 365


class TestCoolingDegreeDays:
    @staticmethod
    def time_series(values):
        coords = pd.date_range(
            "7/1/2000", periods=len(values), freq=pd.DateOffset(days=1)
        )
        return xr.DataArray(
            values,
            coords=[coords],
            dims="time",
            attrs={
                "standard_name": "air_temperature",
                "cell_methods": "time: mean within days",
                "units": "K",
            },
        )

    def test_no_cdd(self):
        a = self.time_series(np.array([10, 15, -5, 18]) + K2C)
        cdd = xci.cooling_degree_days(a)
        assert cdd == 0
        assert cdd.units == "C days"

    def test_cdd(self):
        a = self.time_series(np.array([20, 25, -15, 19]) + K2C)
        cdd = xci.cooling_degree_days(a)
        assert cdd == 10


class TestDailyFreezeThawCycles:
    def test_simple(self, tasmin_series, tasmax_series):
        mn = np.zeros(365)
        mx = np.zeros(365)

        # 5 days in 1st month
        mn[10:20] -= 1
        mx[10:15] += 1

        # 1 day in 2nd month
        mn[40:44] += [1, 1, -1, -1]
        mx[40:44] += [1, -1, 1, -1]

        mn = tasmin_series(mn + K2C)
        mx = tasmax_series(mx + K2C)
        out = xci.daily_freezethaw_cycles(mx, mn, "M")
        np.testing.assert_array_equal(out[:2], [5, 1])
        np.testing.assert_array_equal(out[2:], 0)


class TestDailyPrIntensity:
    def test_simple(self, pr_series):
        pr = pr_series(np.zeros(365))
        pr[3:8] += [0.5, 1, 2, 3, 4]
        out = xci.daily_pr_intensity(pr, thresh="1 kg/m**2/s")
        np.testing.assert_array_equal(out[0], 2.5 * 3600 * 24)

    def test_mm(self, pr_series):
        pr = pr_series(np.zeros(365))
        pr[3:8] += [0.5, 1, 2, 3, 4]
        pr.attrs["units"] = "mm/d"
        out = xci.daily_pr_intensity(pr, thresh="1 mm/day")
        np.testing.assert_array_almost_equal(out[0], 2.5)


class TestDaysOverPrecipThresh:
    def test_simple(self, pr_series, per_doy):
        a = np.zeros(365)
        a[:8] = np.arange(8)
        pr = pr_series(a, start="1/1/2000")

        per = per_doy(np.zeros(366))
        per[5:] = 5

        out = xci.days_over_precip_thresh(pr, per, thresh="2 kg/m**2/s")
        np.testing.assert_array_almost_equal(out[0], 4)

        out = xci.fraction_over_precip_thresh(pr, per, thresh="2 kg/m**2/s")
        np.testing.assert_array_almost_equal(
            out[0], (3 + 4 + 6 + 7) / (3 + 4 + 5 + 6 + 7)
        )


class TestFreshetStart:
    def test_simple(self, tas_series):
        tg = np.zeros(365) - 1
        w = 5

        i = 10
        tg[i : i + w - 1] += 6  # too short

        i = 20
        tg[i : i + w] += 6  # ok

        i = 30
        tg[i : i + w + 1] += 6  # Second valid condition, should be ignored.

        tg = tas_series(tg + K2C, start="1/1/2000")
        out = xci.freshet_start(tg, window=w)
        assert out[0] == tg.indexes["time"][20].dayofyear

    def test_no_start(self, tas_series):
        tg = np.zeros(365) - 1
        tg = tas_series(tg, start="1/1/2000")
        out = xci.freshet_start(tg)
        np.testing.assert_equal(out, [np.nan])


class TestGrowingDegreeDays:
    def test_simple(self, tas_series):
        a = np.zeros(365)
        a[0] = 5  # default thresh at 4
        da = tas_series(a + K2C)
        assert xci.growing_degree_days(da)[0] == 1


@pytest.mark.skipif(
    sys.version_info >= (3, 7),
    reason="GrowingSeasonLength causes a dask-related SegFault",
)
class TestGrowingSeasonLength:
    def test_simple(self, tas_series):
        # test for different growing length

        # generate 5 years of data
        a = np.zeros(366 * 2 + 365 * 3)
        tas = tas_series(a, start="2000/1/1")

        # 2000 : no growing season

        # 2001 : growing season all year
        d1 = "27-12-2000"
        d2 = "31-12-2001"
        buffer = tas.sel(time=slice(d1, d2))
        tas = tas.where(~tas.time.isin(buffer.time), 280)

        # 2002 : growing season in June only
        d1 = "6-1-2002"
        d2 = "6-10-2002"
        buffer = tas.sel(time=slice(d1, d2))
        tas = tas.where(~tas.time.isin(buffer.time), 280)
        #
        # comment:
        # correct answer should be 10 (i.e. there are 10 days
        # with tas > 5 degC) but current definition imposes end
        # of growing season to be equal or later than July 1st.

        # growing season in Aug only
        d1 = "8-1-2003"
        d2 = "8-10-2003"
        buffer = tas.sel(time=slice(d1, d2))
        tas = tas.where(~tas.time.isin(buffer.time), 280)

        # growing season from June to end of July
        d1 = "6-1-2004"
        d2 = "7-31-2004"
        buffer = tas.sel(time=slice(d1, d2))
        tas = tas.where(~tas.time.isin(buffer.time), 280)

        gsl = xci.growing_season_length(tas)
        target = [0, 365, 25, 10, 61]

        np.testing.assert_array_equal(gsl, target)


class TestHeatingDegreeDays:
    def test_simple(self, tas_series):
        a = np.zeros(365) + 17
        a[:7] += [-3, -2, -1, 0, 1, 2, 3]
        da = tas_series(a + K2C)
        out = xci.heating_degree_days(da)
        np.testing.assert_array_equal(out[:1], 6)
        np.testing.assert_array_equal(out[1:], 0)


class TestHeatWaveIndex:
    def test_simple(self, tasmax_series):
        a = np.zeros(365)
        a[10:20] += 30  # 10 days
        a[40:43] += 50  # too short -> 0
        a[80:100] += 30  # at the end and beginning
        da = tasmax_series(a + K2C)

        out = xci.heat_wave_index(da, thresh="25 C", freq="M")
        np.testing.assert_array_equal(out, [10, 0, 12, 8, 0, 0, 0, 0, 0, 0, 0, 0])


class TestHeatWaveFrequency:
    def test_1d(self, tasmax_series, tasmin_series):
        tn = tasmin_series(np.asarray([20, 23, 23, 23, 23, 22, 23, 23, 23, 23]) + K2C)
        tx = tasmax_series(np.asarray([29, 31, 31, 31, 29, 31, 31, 31, 31, 31]) + K2C)

        # some hw
        hwf = xci.heat_wave_frequency(
            tn, tx, thresh_tasmin="22 C", thresh_tasmax="30 C"
        )
        np.testing.assert_allclose(hwf.values, 2)
        hwf = xci.heat_wave_frequency(
            tn, tx, thresh_tasmin="22 C", thresh_tasmax="30 C", window=4
        )
        np.testing.assert_allclose(hwf.values, 1)
        # one long hw
        hwf = xci.heat_wave_frequency(
            tn, tx, thresh_tasmin="10 C", thresh_tasmax="10 C"
        )
        np.testing.assert_allclose(hwf.values, 1)
        # no hw
        hwf = xci.heat_wave_frequency(
            tn, tx, thresh_tasmin="40 C", thresh_tasmax="40 C"
        )
        np.testing.assert_allclose(hwf.values, 0)


class TestHeatWaveMaxLength:
    def test_1d(self, tasmax_series, tasmin_series):
        tn = tasmin_series(np.asarray([20, 23, 23, 23, 23, 22, 23, 23, 23, 23]) + K2C)
        tx = tasmax_series(np.asarray([29, 31, 31, 31, 29, 31, 31, 31, 31, 31]) + K2C)

        # some hw
        hwml = xci.heat_wave_max_length(
            tn, tx, thresh_tasmin="22 C", thresh_tasmax="30 C"
        )
        np.testing.assert_allclose(hwml.values, 4)

        # one long hw
        hwml = xci.heat_wave_max_length(
            tn, tx, thresh_tasmin="10 C", thresh_tasmax="10 C"
        )
        np.testing.assert_allclose(hwml.values, 10)

        # no hw
        hwml = xci.heat_wave_max_length(
            tn, tx, thresh_tasmin="40 C", thresh_tasmax="40 C"
        )
        np.testing.assert_allclose(hwml.values, 0)

        hwml = xci.heat_wave_max_length(
            tn, tx, thresh_tasmin="22 C", thresh_tasmax="30 C", window=5
        )
        np.testing.assert_allclose(hwml.values, 0)


class TestTnDaysBelow:
    def test_simple(self, tasmin_series):
        a = np.zeros(365)
        a[:6] -= [27, 28, 29, 30, 31, 32]  # 2 above 30
        mx = tasmin_series(a + K2C)

        out = xci.tn_days_below(mx, thresh="-10 C")
        np.testing.assert_array_equal(out[:1], [6])
        np.testing.assert_array_equal(out[1:], [0])
        out = xci.tn_days_below(mx, thresh="-30 C")
        np.testing.assert_array_equal(out[:1], [2])
        np.testing.assert_array_equal(out[1:], [0])


class TestTxDaysAbove:
    def test_simple(self, tasmax_series):
        a = np.zeros(365)
        a[:6] += [27, 28, 29, 30, 31, 32]  # 2 above 30
        mx = tasmax_series(a + K2C)

        out = xci.tx_days_above(mx, thresh="30 C")
        np.testing.assert_array_equal(out[:1], [2])
        np.testing.assert_array_equal(out[1:], [0])


class TestLiquidPrecipitationRatio:
    def test_simple(self, pr_series, tas_series):
        pr = np.zeros(100)
        pr[10:20] = 1
        pr = pr_series(pr)

        tas = np.zeros(100)
        tas[:14] -= 20
        tas[14:] += 10
        tas = tas_series(tas + K2C)

        out = xci.liquid_precip_ratio(pr, tas=tas, freq="M")
        np.testing.assert_almost_equal(out[:1], [0.6])


class TestMaximumConsecutiveDryDays:
    def test_simple(self, pr_series):
        a = np.zeros(365) + 10
        a[5:15] = 0
        pr = pr_series(a)
        out = xci.maximum_consecutive_dry_days(pr, freq="M")
        assert out[0] == 10

    def test_run_start_at_0(self, pr_series):
        a = np.zeros(365) + 10
        a[:10] = 0
        pr = pr_series(a)
        out = xci.maximum_consecutive_dry_days(pr, freq="M")
        assert out[0] == 10


<<<<<<< HEAD
class TestMaximumConsecutiveSummerDays:
=======
class TestMaximumConsecutiveTxDays:
>>>>>>> b8f26a62
    def test_simple(self, tasmax_series):
        a = np.zeros(365) + 273.15
        a[5:15] += 30
        tx = tasmax_series(a, start="1/1/2010")
<<<<<<< HEAD
        out = xci.maximum_consecutive_summer_days(tx, thresh="25 C", freq="M")
=======
        out = xci.maximum_consecutive_tx_days(tx, thresh="25 C", freq="M")
>>>>>>> b8f26a62
        assert out[0] == 10
        np.testing.assert_array_almost_equal(out[1:], 0)


class TestPrecipAccumulation:
    # build test data for different calendar
    time_std = pd.date_range("2000-01-01", "2010-12-31", freq="D")
    da_std = xr.DataArray(
        time_std.year, coords=[time_std], dims="time", attrs={"units": "mm d-1"}
    )

    # calendar 365_day and 360_day not tested for now since xarray.resample
    # does not support other calendars than standard
    #
    # units = 'days since 2000-01-01 00:00'
    # time_365 = cftime.num2date(np.arange(0, 10 * 365), units, '365_day')
    # time_360 = cftime.num2date(np.arange(0, 10 * 360), units, '360_day')
    # da_365 = xr.DataArray(np.arange(time_365.size), coords=[time_365], dims='time')
    # da_360 = xr.DataArray(np.arange(time_360.size), coords=[time_360], dims='time')

    def test_simple(self, pr_series):
        pr = np.zeros(100)
        pr[5:10] = 1
        pr = pr_series(pr)

        out = xci.precip_accumulation(pr, freq="M")
        np.testing.assert_array_equal(out[0], 5 * 3600 * 24)

    def test_yearly(self):
        da_std = self.da_std
        out_std = xci.precip_accumulation(da_std)
        target = [
            (365 + calendar.isleap(y)) * y for y in np.unique(da_std.time.dt.year)
        ]
        np.testing.assert_allclose(out_std.values, target)


class TestRainOnFrozenGround:
    def test_simple(self, tas_series, pr_series):
        tas = np.zeros(30) - 1
        pr = np.zeros(30)

        tas[10] += 5
        pr[10] += 2

        tas = tas_series(tas + K2C)
        pr = pr_series(pr / 3600 / 24)

        out = xci.rain_on_frozen_ground_days(pr, tas, freq="MS")
        assert out[0] == 1

    def test_small_rain(self, tas_series, pr_series):
        tas = np.zeros(30) - 1
        pr = np.zeros(30)

        tas[10] += 5
        pr[10] += 0.5

        tas = tas_series(tas + K2C)
        pr = pr_series(pr / 3600 / 24)

        out = xci.rain_on_frozen_ground_days(pr, tas, freq="MS")
        assert out[0] == 0

    def test_consecutive_rain(self, tas_series, pr_series):
        tas = np.zeros(30) - 1
        pr = np.zeros(30)

        tas[10:16] += 5
        pr[10:16] += 5

        tas = tas_series(tas + K2C)
        pr = pr_series(pr)

        out = xci.rain_on_frozen_ground_days(pr, tas, freq="MS")
        assert out[0] == 1


class TestTGXN10p:
    def test_tg10p_simple(self, tas_series):
        i = 366
        tas = np.array(range(i))
        tas = tas_series(tas, start="1/1/2000")
        t10 = percentile_doy(tas, per=0.1)

        # create cold spell in june
        tas[175:180] = 1

        out = xci.tg10p(tas, t10, freq="MS")
        assert out[0] == 1
        assert out[5] == 5

        with pytest.raises(AttributeError):
            out = xci.tg10p(tas, tas, freq="MS")

    def test_tx10p_simple(self, tasmax_series):
        i = 366
        tas = np.array(range(i))
        tas = tasmax_series(tas, start="1/1/2000")
        t10 = percentile_doy(tas, per=0.1)

        # create cold spell in june
        tas[175:180] = 1

        out = xci.tx10p(tas, t10, freq="MS")
        assert out[0] == 1
        assert out[5] == 5

    def test_tn10p_simple(self, tas_series):
        i = 366
        tas = np.array(range(i))
        tas = tas_series(tas, start="1/1/2000")
        t10 = percentile_doy(tas, per=0.1)

        # create cold spell in june
        tas[175:180] = 1

        out = xci.tn10p(tas, t10, freq="MS")
        assert out[0] == 1
        assert out[5] == 5

    def test_doy_interpolation(self):
        pytest.importorskip("xarray", "0.11.4")

        # Just a smoke test
        fn_clim = os.path.join(
            TESTS_DATA,
            "CanESM2_365day",
            "tasmin_day_CanESM2_rcp85_r1i1p1_na10kgrid_qm-moving-50bins-detrend_2095.nc",
        )
        fn = os.path.join(
            TESTS_DATA,
            "HadGEM2-CC_360day",
            "tasmin_day_HadGEM2-CC_rcp85_r1i1p1_na10kgrid_qm-moving-50bins-detrend_2095.nc",
        )

        with xr.open_dataset(fn_clim) as ds:
            t10 = percentile_doy(ds.tasmin.isel(lat=0, lon=0), per=0.1)

        with xr.open_dataset(fn) as ds:
            xci.tn10p(ds.tasmin.isel(lat=0, lon=0), t10, freq="MS")


class TestTGXN90p:
    def test_tg90p_simple(self, tas_series):
        i = 366
        tas = np.array(range(i))
        tas = tas_series(tas, start="1/1/2000")
        t90 = percentile_doy(tas, per=0.1)

        # create cold spell in june
        tas[175:180] = 1

        out = xci.tg90p(tas, t90, freq="MS")
        assert out[0] == 30
        assert out[1] == 29
        assert out[5] == 25

    def test_tx90p_simple(self, tasmax_series):
        i = 366
        tas = np.array(range(i))
        tas = tasmax_series(tas, start="1/1/2000")
        t90 = percentile_doy(tas, per=0.1)

        # create cold spell in june
        tas[175:180] = 1

        out = xci.tx90p(tas, t90, freq="MS")
        assert out[0] == 30
        assert out[1] == 29
        assert out[5] == 25

    def test_tn90p_simple(self, tasmin_series):
        i = 366
        tas = np.array(range(i))
        tas = tasmin_series(tas, start="1/1/2000")
        t90 = percentile_doy(tas, per=0.1)

        # create cold spell in june
        tas[175:180] = 1

        out = xci.tn90p(tas, t90, freq="MS")
        assert out[0] == 30
        assert out[1] == 29
        assert out[5] == 25


class TestTxMin:
    @staticmethod
    def time_series(values):
        coords = pd.date_range(
            "7/1/2000", periods=len(values), freq=pd.DateOffset(days=1)
        )
        return xr.DataArray(
            values,
            coords=[coords],
            dims="time",
            attrs={
                "standard_name": "air_temperature",
                "cell_methods": "time: maximum within days",
                "units": "K",
            },
        )


class TestTxMean:
    @staticmethod
    def time_series(values):
        coords = pd.date_range(
            "7/1/2000", periods=len(values), freq=pd.DateOffset(days=1)
        )
        return xr.DataArray(
            values,
            coords=[coords],
            dims="time",
            attrs={
                "standard_name": "air_temperature",
                "cell_methods": "time: maximum within days",
                "units": "K",
            },
        )

    def test_attrs(self):
        a = self.time_series(np.array([320, 321, 322, 323, 324]))
        txm = xci.tx_mean(a, freq="YS")
        assert txm == 322
        assert txm.units == "K"

        a = self.time_series(np.array([20, 21, 22, 23, 24]))
        a.attrs["units"] = "C"
        txm = xci.tx_mean(a, freq="YS")

        assert txm == 22
        assert txm.units == "C"


class TestTxMax:
    @staticmethod
    def time_series(values):
        coords = pd.date_range(
            "7/1/2000", periods=len(values), freq=pd.DateOffset(days=1)
        )
        return xr.DataArray(
            values,
            coords=[coords],
            dims="time",
            attrs={
                "standard_name": "air_temperature",
                "cell_methods": "time: maximum within days",
                "units": "K",
            },
        )

    def test_simple(self):
        a = self.time_series(np.array([20, 25, -15, 19]))
        txm = xci.tx_max(a, freq="YS")
        assert txm == 25


class TestTgMaxTgMinIndices:
    @staticmethod
    def random_tmax_tmin_setup(length, tasmax_series, tasmin_series):
        max_values = np.random.uniform(-20, 40, length)
        min_values = []
        for i in range(length):
            min_values.append(np.random.uniform(-40, max_values[i]))
        tasmax = tasmax_series(np.add(max_values, K2C))
        tasmin = tasmin_series(np.add(min_values, K2C))
        return tasmax, tasmin

    @staticmethod
    def static_tmax_tmin_setup(tasmax_series, tasmin_series):
        max_values = np.add([22, 10, 35.2, 25.1, 18.9, 12, 16], K2C)
        min_values = np.add([17, 3.5, 22.7, 16, 12.4, 7, 12], K2C)
        tasmax = tasmax_series(max_values)
        tasmin = tasmin_series(min_values)
        return tasmax, tasmin

    # def test_random_daily_temperature_range(self, tasmax_series, tasmin_series):
    #     days = 365
    #     tasmax, tasmin = self.random_tmax_tmin_setup(days, tasmax_series, tasmin_series)
    #     dtr = xci.daily_temperature_range(tasmax, tasmin, freq="YS")
    #
    #     np.testing.assert_array_less(-dtr, [0, 0])
    #     np.testing.assert_allclose([dtr.mean()], [20], atol=10)

    def test_static_daily_temperature_range(self, tasmax_series, tasmin_series):
        tasmax, tasmin = self.static_tmax_tmin_setup(tasmax_series, tasmin_series)
        dtr = xci.daily_temperature_range(tasmax, tasmin, freq="YS")
        output = np.mean(tasmax - tasmin)

        np.testing.assert_equal(dtr, output)

    # def test_random_variable_daily_temperature_range(self, tasmax_series, tasmin_series):
    #     days = 1095
    #     tasmax, tasmin = self.random_tmax_tmin_setup(days, tasmax_series, tasmin_series)
    #     vdtr = xci.daily_temperature_range_variability(tasmax, tasmin, freq="YS")
    #
    #     np.testing.assert_allclose(vdtr.mean(), 20, atol=10)
    #     np.testing.assert_array_less(-vdtr, [0, 0, 0, 0])

    def test_static_variable_daily_temperature_range(
        self, tasmax_series, tasmin_series
    ):
        tasmax, tasmin = self.static_tmax_tmin_setup(tasmax_series, tasmin_series)
        dtr = xci.daily_temperature_range_variability(tasmax, tasmin, freq="YS")

        np.testing.assert_almost_equal(dtr, 2.667, decimal=3)

    def test_static_extreme_temperature_range(self, tasmax_series, tasmin_series):
        tasmax, tasmin = self.static_tmax_tmin_setup(tasmax_series, tasmin_series)
        etr = xci.extreme_temperature_range(tasmax, tasmin)

        np.testing.assert_array_almost_equal(etr, 31.7)

    def test_uniform_freeze_thaw_cycles(self, tasmax_series, tasmin_series):
        temp_values = np.zeros(365)
        tasmax, tasmin = (
            tasmax_series(temp_values + 5 + K2C),
            tasmin_series(temp_values - 5 + K2C),
        )
        ft = xci.daily_freezethaw_cycles(tasmax, tasmin, freq="YS")

        np.testing.assert_array_equal([np.sum(ft)], [365])

    def test_static_freeze_thaw_cycles(self, tasmax_series, tasmin_series):
        tasmax, tasmin = self.static_tmax_tmin_setup(tasmax_series, tasmin_series)
        tasmin -= 15
        ft = xci.daily_freezethaw_cycles(tasmax, tasmin, freq="YS")

        np.testing.assert_array_equal([np.sum(ft)], [4])

    # TODO: Write a better random_freezethaw_cycles test
    # def test_random_freeze_thaw_cycles(self):
    #     runs = np.array([])
    #     for i in range(10):
    #         temp_values = np.random.uniform(-30, 30, 365)
    #         tasmax, tasmin = self.tmax_tmin_time_series(temp_values + K2C)
    #         ft = xci.daily_freezethaw_cycles(tasmax, tasmin, freq="YS")
    #         runs = np.append(runs, ft)
    #
    #     np.testing.assert_allclose(np.mean(runs), 120, atol=20)


class TestWarmDayFrequency:
    def test_1d(self, tasmax_series):
        a = np.zeros(35)
        a[25:] = 31
        da = tasmax_series(a + K2C)
        wdf = xci.warm_day_frequency(da, freq="MS")
        np.testing.assert_allclose(wdf.values, [6, 4])
        wdf = xci.warm_day_frequency(da, freq="YS")
        np.testing.assert_allclose(wdf.values, [10])
        wdf = xci.warm_day_frequency(da, thresh="-1 C")
        np.testing.assert_allclose(wdf.values, [35])
        wdf = xci.warm_day_frequency(da, thresh="50 C")
        np.testing.assert_allclose(wdf.values, [0])


class TestWarmNightFrequency:
    def test_1d(self, tasmin_series):
        a = np.zeros(35)
        a[25:] = 23
        da = tasmin_series(a + K2C)
        wnf = xci.warm_night_frequency(da, freq="MS")
        np.testing.assert_allclose(wnf.values, [6, 4])
        wnf = xci.warm_night_frequency(da, freq="YS")
        np.testing.assert_allclose(wnf.values, [10])
        wnf = xci.warm_night_frequency(da, thresh="-1 C")
        np.testing.assert_allclose(wnf.values, [35])
        wnf = xci.warm_night_frequency(da, thresh="50 C")
        np.testing.assert_allclose(wnf.values, [0])


class TestTxTnDaysAbove:
    def test_1d(self, tasmax_series, tasmin_series):
        tn = tasmin_series(np.asarray([20, 23, 23, 23, 23, 22, 23, 23, 23, 23]) + K2C)
        tx = tasmax_series(np.asarray([29, 31, 31, 31, 29, 31, 31, 31, 31, 31]) + K2C)

        wmmtf = xci.tx_tn_days_above(tn, tx)
        np.testing.assert_allclose(wmmtf.values, [7])
        wmmtf = xci.tx_tn_days_above(tn, tx, thresh_tasmax="50 C")
        np.testing.assert_allclose(wmmtf.values, [0])
        wmmtf = xci.tx_tn_days_above(tn, tx, thresh_tasmax="0 C", thresh_tasmin="0 C")
        np.testing.assert_allclose(wmmtf.values, [10])


class TestWarmSpellDurationIndex:
    def test_simple(self, tasmax_series):
        i = 3650
        A = 10.0
        tx = (
            np.zeros(i)
            + A * np.sin(np.arange(i) / 365.0 * 2 * np.pi)
            + 0.1 * np.random.rand(i)
        )
        tx[10:20] += 2
        tx = tasmax_series(tx)
        tx90 = percentile_doy(tx, per=0.9)

        out = xci.warm_spell_duration_index(tx, tx90, freq="YS")
        assert out[0] == 10


class TestWinterRainRatio:
    def test_simple(self, pr_series, tas_series):
        pr = np.ones(450)
        pr = pr_series(pr, start="12/1/2000")

        tas = np.zeros(450) - 1
        tas[10:20] += 10
        tas = tas_series(tas + K2C, start="12/1/2000")

        out = xci.winter_rain_ratio(pr, tas=tas)
        np.testing.assert_almost_equal(out, [10.0 / (31 + 31 + 28), 0])


# I'd like to parametrize some of these tests so we don't have to write individual tests for each indicator.
class TestTG:
    def test_cmip3(self, cmip3_day_tas):
        pytest.importorskip("xarray", "0.11.4")
        xci.tg_mean(cmip3_day_tas)

    def compare_against_icclim(self, cmip3_day_tas):
        pass


@pytest.fixture(scope="session")
def cmip3_day_tas():
    # xr.set_options(enable_cftimeindex=False)
    ds = xr.open_dataset(
        os.path.join(TESTS_DATA, "cmip3", "tas.sresb1.giss_model_e_r.run1.atm.da.nc")
    )
    yield ds.tas
    ds.close()


@pytest.fixture
def response():
    """Sample pytest fixture.

    See more at: http://doc.pytest.org/en/latest/fixture.html
    """
    # import requests
    # return requests.get('https://github.com/audreyr/cookiecutter-pypackage')


@pytest.mark.skip
def test_content(response):
    """Sample pytest test function with the pytest fixture as an argument."""
    # from bs4 import BeautifulSoup
    # assert 'GitHub' in BeautifulSoup(response.content).title.string


# x = Test_frost_days()
# print('done')<|MERGE_RESOLUTION|>--- conflicted
+++ resolved
@@ -473,20 +473,12 @@
         assert out[0] == 10
 
 
-<<<<<<< HEAD
-class TestMaximumConsecutiveSummerDays:
-=======
 class TestMaximumConsecutiveTxDays:
->>>>>>> b8f26a62
     def test_simple(self, tasmax_series):
         a = np.zeros(365) + 273.15
         a[5:15] += 30
         tx = tasmax_series(a, start="1/1/2010")
-<<<<<<< HEAD
-        out = xci.maximum_consecutive_summer_days(tx, thresh="25 C", freq="M")
-=======
         out = xci.maximum_consecutive_tx_days(tx, thresh="25 C", freq="M")
->>>>>>> b8f26a62
         assert out[0] == 10
         np.testing.assert_array_almost_equal(out[1:], 0)
 
