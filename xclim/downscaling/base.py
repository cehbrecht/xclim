--- conflicted
+++ resolved
@@ -41,100 +41,7 @@
         return f"<{self.__class__.__name__}: {params_str}>"
 
 
-<<<<<<< HEAD
-class BaseDetrend(ParametrizableClass):
-    """Base class for detrending objects
-
-    Defines three methods:
-
-    fit(da)     : Compute trend from da and return a new _fitted_ Detrend object.
-    detrend(da) : Return detrended array.
-    retrend(da) : Puts trend back on da.
-
-    * Subclasses should implement _fit(), _detrend() and _retrend(), not the methods themselves.
-    Only _fit() should store data. _detrend() and _retrend() are meant to be used on any dataarray with the trend computed in fit.
-    """
-
-    __fitted = False
-
-    def fit(self, da: xr.DataArray):
-        new = self.__class__(**self.parameters)
-        new._fit(da)
-        new.__fitted = True
-        return new
-
-    def detrend(self, da: xr.DataArray):
-        if not self.__fitted:
-            raise ValueError("You must call fit() before detrending.")
-        return self._detrend(da)
-
-    def retrend(self, da: xr.DataArray):
-        if not self.__fitted:
-            raise ValueError("You must call fit() before retrending")
-        return self._retrend(da)
-
-    def _fit(self, da):
-        pass
-
-    def _detrend(self, da):
-        return da
-
-    def _retrend(self, da):
-        return da
-
-
-class MeanDetrend(BaseDetrend):
-    def _fit(self, da):
-        self._mean = da.mean(dim="time")
-
-    def _detrend(self, da):
-        return da - self._mean
-
-    def _retrend(self, da):
-        return da + self._mean
-
-
-# TODO: Add an option to preserve mean in detrend / retrend operations.
-class PolyDetrend(BaseDetrend):
-    """
-    Detrend time series using a polynomial.
-
-    Notes
-    -----
-    If freq is used to resample at a lower frequency, make sure the series includes full periods.
-    """
-
-    def __init__(self, degree=4, freq=None, kind=ADDITIVE):
-        super().__init__(degree=degree, freq=freq, kind=kind)
-
-    def _fit(self, da):
-        if self.freq is not None:
-            da = da.resample(
-                time=self.freq, label="left", loffset=loffsets[self.freq]
-            ).mean()
-        self._fitds = da.polyfit(dim="time", deg=self.degree, full=True)
-
-    def _detrend(self, da):
-        # Estimate trend over da
-        trend = xr.polyval(coord=da["time"], coeffs=self._fitds.polyfit_coefficients)
-
-        # Remove trend from series
-        return apply_correction(da, invert(trend, self.kind), self.kind)
-
-    def _retrend(self, da):
-        # Estimate trend over da
-        trend = xr.polyval(coord=da["time"], coeffs=self._fitds.polyfit_coefficients)
-
-        # Add trend to series
-        return apply_correction(da, trend, self.kind)
-
-
-# ## Grouping objects
-
-
-=======
 # ## Grouping object
->>>>>>> cb2ac8dc
 class Grouper(ParametrizableClass):
     """Applies `groupby` method to one or more data arrays.
 
@@ -174,13 +81,6 @@
             da = da.rolling(center=True, **{self.dim: self.window}).construct(
                 window_dim="window"
             )
-<<<<<<< HEAD
-        if self.prop:
-            return da.groupby(self.name)
-        else:  # TODO: Fix. time is hard-coded here, not so great.
-            return da.groupby(da.time.dt.time.real == da.time.dt.time)
-=======
->>>>>>> cb2ac8dc
 
         if self.prop is None:
             group = xr.full_like(da[self.dim], True, dtype=bool)
@@ -258,21 +158,11 @@
 
         # If the grouped operation did not reduce the array, the result is sometimes unsorted along dim
         if self.dim in out.dims:
-<<<<<<< HEAD
-            out = out.sortby(self.dim)
-
-        # TODO: Fix. Again, time dimension is hard-coded.
-        # Because we are grouping on da.time.dt.time.real == da.time.dt.time, `apply` creates a time attribute that
-        # conflicts with operations later on.
-        if self.prop is None and len(out.time) == 1:
-            out = out.squeeze("time", drop=True)
-
-=======
             if self.prop is None and out[self.dim].size == 1:
-                out = out.squeeze(self.dim).drop_vars(self.dim)
+                out = out.squeeze(self.dim, drop=True)  # .drop_vars(self.dim)
             else:
                 out = out.sortby(self.dim)
->>>>>>> cb2ac8dc
+
         return out
 
 
