# -*- coding: utf-8 -*-
"""Top-level package for xclim."""
import sys
from functools import partial

from xclim import indices

# from .stats import fit, test

__author__ = """Travis Logan"""
__email__ = "logan.travis@ouranos.ca"
__version__ = "0.10.7-beta"


def build_module(name, objs, doc="", source=None, mode="ignore"):
    """Create a module from imported objects.

    Parameters
    ----------
    name : str
      New module name.
    objs : dict
      Dictionary of the objects (or their name) to import into the module,
      keyed by the name they will take in the created module.
    doc : str
      Docstring of the new module.
    source : Module object
      Module where objects are defined if not explicitly given.
    mode : {'raise', 'warn', 'ignore'}
      How to deal with missing objects.


    Returns
    -------
    ModuleType
      A module built from a list of objects' name.

    """
    import types
    import warnings
    import logging

    logging.captureWarnings(capture=True)

    try:
        out = types.ModuleType(name, doc)
    except TypeError:
        msg = "Module '{}' is not properly formatted".format(name)
        raise TypeError(msg)

    for key, obj in objs.items():
        if isinstance(obj, str) and source is not None:
            module_mappings = getattr(source, obj, None)
        else:
            module_mappings = obj

        if module_mappings is None:
            msg = "{} has not been implemented.".format(obj)
            if mode == "ignore":
                logging.info(msg)
            elif mode == "warn":
                warnings.warn(msg)
            elif mode == "raise":
                raise NotImplementedError(msg)
            else:
                msg = "{} is not a valid missing object behaviour".format(mode)
                raise AttributeError(msg)

        else:
            out.__dict__[key] = module_mappings
            try:
                module_mappings.__module__ = name
            except AttributeError:
                msg = "{} is not a function".format(module_mappings)
                raise AttributeError(msg)

    sys.modules[name] = out
    return out


def __build_icclim(mode="warn"):

    #  ['SD', 'SD1', 'SD5cm', 'SD50cm',

    # TODO : Complete mappings for ICCLIM indices
    mapping = {
        "TG": indices.tg_mean,
        "TX": indices.tx_mean,
        "TN": indices.tn_mean,
        "TG90p": indices.tg90p,
        "TG10p": indices.tg10p,
        "TGx": indices.tg_max,
        "TGn": indices.tg_min,
        "TX90p": indices.tx90p,
        "TX10p": indices.tx10p,
        "TXx": indices.tx_max,
        "TXn": indices.tx_min,
        "TN90p": indices.tn90p,
        "TN10p": indices.tn10p,
        "TNx": indices.tn_max,
        "TNn": indices.tn_min,
        "CSDI": indices.cold_spell_duration_index,
        "SU": indices.tx_days_above,
<<<<<<< HEAD
        "CSU": indices.maximum_consecutive_summer_days,
=======
        "CSU": indices.maximum_consecutive_tx_days,
>>>>>>> b8f26a62
        "TR": indices.tropical_nights,
        "GD4": partial(indices.growing_degree_days, thresh="4 degC"),
        "FD": indices.frost_days,
        "CFD": indices.consecutive_frost_days,
        "GSL": indices.growing_season_length,
        "ID": indices.ice_days,
        "HD17": partial(indices.heating_degree_days, thresh="17 degC"),
        "CDD": indices.maximum_consecutive_dry_days,
        "CWD": indices.maximum_consecutive_wet_days,
        "PRCPTOT": indices.precip_accumulation,
        "RR1": indices.wetdays,
        "SDII": partial(indices.daily_pr_intensity, thresh="1 mm/day"),
        "ETR": indices.extreme_temperature_range,
        "DTR": indices.daily_temperature_range,
        "vDTR": indices.daily_temperature_range_variability,
        "R10mm": partial(indices.wetdays, thresh="10 mm/day"),
        "R20mm": partial(indices.wetdays, thresh="20 mm/day"),
        "RX1day": indices.max_1day_precipitation_amount,
        "RX5day": partial(indices.max_n_day_precipitation_amount, window=5),
        "WSDI": indices.warm_spell_duration_index,
        "R75p": partial(indices.days_over_precip_thresh, thresh="1 mm/day"),
        "R95p": partial(indices.days_over_precip_thresh, thresh="1 mm/day"),
        "R99p": partial(indices.days_over_precip_thresh, thresh="1 mm/day"),
        "R75pTOT": partial(indices.fraction_over_precip_thresh, thresh="1 mm/day"),
        "R95pTOT": partial(indices.fraction_over_precip_thresh, thresh="1 mm/day"),
        "R99pTOT": partial(indices.fraction_over_precip_thresh, thresh="1 mm/day"),
        # 'SD': None,
        # 'SD1': None,
        # 'SD5cm': None,
        # 'SD50cm': None,
    }

    mod = build_module("xclim.icclim", mapping, doc="""ICCLIM indices""", mode=mode)
    return mod


ICCLIM = __build_icclim("ignore")<|MERGE_RESOLUTION|>--- conflicted
+++ resolved
@@ -101,11 +101,7 @@
         "TNn": indices.tn_min,
         "CSDI": indices.cold_spell_duration_index,
         "SU": indices.tx_days_above,
-<<<<<<< HEAD
-        "CSU": indices.maximum_consecutive_summer_days,
-=======
         "CSU": indices.maximum_consecutive_tx_days,
->>>>>>> b8f26a62
         "TR": indices.tropical_nights,
         "GD4": partial(indices.growing_degree_days, thresh="4 degC"),
         "FD": indices.frost_days,
