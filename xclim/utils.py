# -*- coding: utf-8 -*-

"""
xclim xarray.DataArray utilities module
"""

import numpy as np
import six
from functools import wraps
import pint
from . import checks

units = pint.UnitRegistry(autoconvert_offset_to_baseunit=True)

units.define(pint.unit.UnitDefinition('percent', '%', (),
             pint.converters.ScaleConverter(0.01)))

# Define commonly encountered units not defined by pint
units.define('degrees_north = degree = degrees_N = degreesN = degree_north = degree_N '
             '= degreeN')
units.define('degrees_east = degree = degrees_E = degreesE = degree_east = degree_E = degreeE')
hydro = pint.Context('hydro')
hydro.add_transformation('[mass] / [length]**2', '[length]', lambda ureg, x: x / (1000 * ureg.kg / ureg.m**3))
hydro.add_transformation('[mass] / [length]**2 / [time]', '[length] / [time]',
                         lambda ureg, x: x / (1000 * ureg.kg / ureg.m**3))
units.enable_contexts(hydro)


if six.PY2:
    from funcsigs import signature
elif six.PY3:
    from inspect import signature


def daily_downsampler(da, freq='YS'):
    r"""Daily climate data downsampler

    Parameters
    ----------
    da : xarray.DataArray
    freq : string

    Returns
    -------
    xarray.DataArray


    Note
    ----

        Usage Example

            grouper = daily_downsampler(da_std, freq='YS')
            x2 = grouper.mean()

            # add time coords to x2 and change dimension tags to time
            time1 = daily_downsampler(da_std.time, freq=freq).first()
            x2.coords['time'] = ('tags', time1.values)
            x2 = x2.swap_dims({'tags': 'time'})
            x2 = x2.sortby('time')
    """

    # generate tags from da.time and freq
    if isinstance(da.time.values[0], np.datetime64):
        years = ['{:04d}'.format(y) for y in da.time.dt.year.values]
        months = ['{:02d}'.format(m) for m in da.time.dt.month.values]
    else:
        # cannot use year, month, season attributes, not available for all calendars ...
        years = ['{:04d}'.format(v.year) for v in da.time.values]
        months = ['{:02d}'.format(v.month) for v in da.time.values]
    seasons = ['DJF DJF MAM MAM MAM JJA JJA JJA SON SON SON DJF'.split()[int(m) - 1] for m in months]

    n_t = da.time.size
    if freq == 'YS':
        # year start frequency
        l_tags = years
    elif freq == 'MS':
        # month start frequency
        l_tags = [years[i] + months[i] for i in range(n_t)]
    elif freq == 'QS-DEC':
        # DJF, MAM, JJA, SON seasons
        # construct tags from list of season+year, increasing year for December
        ys = []
        for i in range(n_t):
            m = months[i]
            s = seasons[i]
            y = years[i]
            if m == '12':
                y = str(int(y) + 1)
            ys.append(y + s)
        l_tags = ys
    else:
        raise RuntimeError('freqency {:s} not implemented'.format(freq))

    # add tags to buffer DataArray
    buffer = da.copy()
    buffer.coords['tags'] = ('time', l_tags)

    # return groupby according to tags
    return buffer.groupby('tags')


<<<<<<< HEAD
class UnivariateIndicator(object):
=======
class Indicator(object):
    r"""xclim indicator class"""
>>>>>>> 575a9759
    identifier = ''
    units = ''
    required_units = ''
    long_name = ''
    standard_name = ''
    description = ''
    keywords = ''
    cell_methods = ''

    _attrs_mapping = {'cell_methods': {'YS': 'years', 'MS': 'months'},
                      'long_name': {'YS': 'Annual', 'MS': 'Monthly'},
                      'standard_name': {'YS': 'Annual', 'MS': 'Monthly'}, }

    def compute(self, da, *args, **kwds):
        """Index computation method. To be subclassed"""
        raise NotImplementedError

    def convert_units(self, da):
        """Return DataArray with correct units, defined by `self.required_units`."""
        fu = units.parse_units(da.attrs['units'].replace('-', '**-'))
        tu = units.parse_units(self.required_units.replace('-', '**-'))
        if fu != tu:
            b = da.copy()
            b.values = (da.values * fu).to(tu)
            return b

        return da

    def cfprobe(self, da):
        """Check input data compliance to expectations.
        Warn of potential issues."""
        pass

    def validate(self, da):
        """Validate input data requirements.
        Raise error if conditions are not met."""
        pass

    def decorate(self, da):
        """Modify output's attributes in place.

        If attribute's value contain formatting markup such {<name>}, they are replaced by call arguments.
        """

        attrs = {}
        for key, val in self.attrs.items():
            mba = {}
            # Add formatting {} around values to be able to replace them with _attrs_mapping using format.
            for k, v in self._ba.arguments.items():
                if isinstance(v, six.string_types) and v in self._attrs_mapping.get(key, {}).keys():
                    mba[k] = '{' + v + '}'
                else:
                    mba[k] = v

            attrs[key] = val.format(**mba).format(**self._attrs_mapping.get(key, {}))

        da.attrs.update(attrs)

    def missing(self, da, **kwds):
        """Return boolean DataArray."""
        return checks.missing_any(da, kwds['freq'])

    def __init__(self):
        # Extract DataArray arguments from compute signature.
        self.attrs = {'long_name': self.long_name,
                      'units': self.units,
<<<<<<< HEAD
                      'standard_name': self.standard_name,
                      'cell_methods': self.cell_methods,
                      }
=======
                      'standard_name': self.standard_name}
>>>>>>> 575a9759

    def __call__(self, *args, **kwds):
        # Bind call arguments
        self._ba = signature(self.compute).bind(*args, **kwds)
        if six.PY3:
            self._ba.apply_defaults()

        self.validate(args[0])
        self.cfprobe(args[0])

        da = self.convert_units(args[0])

        out = self.compute(da, *args[1:], **kwds).rename(self.identifier.format(self._ba.arguments))

        self.decorate(out)

        # The missing method should be given the same `freq` as compute. It will be in args or kwds if given
        # explicitly, but if not, we pass the default from `compute`.
        return out.where(~self.missing(**self._ba.arguments))


def first_paragraph(txt):
    r"""Return the first paragraph of a text

    Parameters
    ----------
    txt : str
    """
    return txt.split('\n\n')[0]


def format_kwargs(attrs, params):
    """Modify attribute with argument values.

    Parameters
    ----------
    attrs : dict
      Attributes to be assigned to function output. The values of the attributes in braces will be replaced the
      the corresponding args values.
    params : dict
      A BoundArguments.arguments dictionary storing a function's arguments.
    """
    attrs_mapping = {'cell_methods': {'YS': 'years', 'MS': 'months'},
                     'long_name': {'YS': 'Annual', 'MS': 'Monthly'}}

    import re
    for key, val in attrs.items():
        m = re.findall("{(\w+)}", val)
        for name in m:
            if name in params:
                v = params.get(name)
                if v is None:
                    raise ValueError("{0} is not a valid function argument.".format(name))
                repl = attrs_mapping[key][v]
                attrs[key] = re.sub("{%s}" % name, repl, val)


def with_attrs(**func_attrs):
    r"""Set attributes in the decorated function at definition time,
    and assign these attributes to the function output at the
    execution time.

    Note
    ----
    Assumes the output has an attrs dictionary attribute (e.g. xarray.DataArray).
    """

    def attr_decorator(fn):
        # Use the docstring as the description attribute.
        func_attrs['description'] = first_paragraph(fn.__doc__)

        @wraps(fn)
        def wrapper(*args, **kwargs):
            out = fn(*args, **kwargs)
            # Bind the arguments
            ba = signature(fn).bind(*args, **kwargs)
            format_kwargs(func_attrs, ba.arguments)
            out.attrs.update(func_attrs)
            return out

        # Assign the attributes to the function itself
        for attr, value in func_attrs.items():
            setattr(wrapper, attr, value)

        return wrapper

    return attr_decorator<|MERGE_RESOLUTION|>--- conflicted
+++ resolved
@@ -100,12 +100,10 @@
     return buffer.groupby('tags')
 
 
-<<<<<<< HEAD
+
 class UnivariateIndicator(object):
-=======
-class Indicator(object):
     r"""xclim indicator class"""
->>>>>>> 575a9759
+
     identifier = ''
     units = ''
     required_units = ''
@@ -172,13 +170,9 @@
         # Extract DataArray arguments from compute signature.
         self.attrs = {'long_name': self.long_name,
                       'units': self.units,
-<<<<<<< HEAD
                       'standard_name': self.standard_name,
                       'cell_methods': self.cell_methods,
                       }
-=======
-                      'standard_name': self.standard_name}
->>>>>>> 575a9759
 
     def __call__(self, *args, **kwds):
         # Bind call arguments
@@ -224,16 +218,16 @@
     attrs_mapping = {'cell_methods': {'YS': 'years', 'MS': 'months'},
                      'long_name': {'YS': 'Annual', 'MS': 'Monthly'}}
 
-    import re
     for key, val in attrs.items():
-        m = re.findall("{(\w+)}", val)
-        for name in m:
-            if name in params:
-                v = params.get(name)
-                if v is None:
-                    raise ValueError("{0} is not a valid function argument.".format(name))
-                repl = attrs_mapping[key][v]
-                attrs[key] = re.sub("{%s}" % name, repl, val)
+        mba = {}
+        # Add formatting {} around values to be able to replace them with _attrs_mapping using format.
+        for k, v in params.items():
+            if isinstance(v, six.string_types) and v in attrs_mapping.get(key, {}).keys():
+                mba[k] = '{' + v + '}'
+            else:
+                mba[k] = v
+
+        attrs[key] = val.format(**mba).format(**attrs_mapping.get(key, {}))
 
 
 def with_attrs(**func_attrs):
