--- conflicted
+++ resolved
@@ -2,15 +2,10 @@
 import abc
 
 from xclim import indices
-<<<<<<< HEAD
+from xclim.core import cfchecks
 from xclim.core.cfchecks import check_valid
 from xclim.core.indicator import Daily
 from xclim.core.indicator import Daily2D
-=======
-from xclim.core import cfchecks
-from xclim.core.indicator import Indicator
-from xclim.core.indicator import Indicator2D
->>>>>>> cea4e673
 from xclim.core.units import check_units
 
 
@@ -66,66 +61,32 @@
 class Tas(Daily):
     """Class for univariate indices using mean daily temperature as the input."""
 
-<<<<<<< HEAD
     @staticmethod
     def cfcheck(tas):
         check_valid(tas, "cell_methods", "*time: mean within days*")
         check_valid(tas, "standard_name", "air_temperature")
-=======
-    def cfprobe(self, tas):
-        cfchecks.check_valid(tas, "cell_methods", "**time: mean within days*")
-        cfchecks.check_valid(tas, "standard_name", "air_temperature")
-
-    @abc.abstractmethod
-    def compute(*args, **kwds):
-        """The function computing the indicator."""
->>>>>>> cea4e673
 
 
 class Tasmin(Tas):
     """Class for univariate indices using min daily temperature as the input."""
 
-<<<<<<< HEAD
     def cfcheck(self, tasmin):
         check_valid(tasmin, "cell_methods", "*time: minimum within days*")
         check_valid(tasmin, "standard_name", "air_temperature")
-=======
-    def cfprobe(self, tasmin):
-        cfchecks.check_valid(tasmin, "cell_methods", "*time: minimum within days*")
-        cfchecks.check_valid(tasmin, "standard_name", "air_temperature")
-
-    @abc.abstractmethod
-    def compute(*args, **kwds):
-        """The function computing the indicator."""
->>>>>>> cea4e673
 
 
 class Tasmax(Tas):
     """Class for univariate indices using max daily temperature as the input."""
 
-<<<<<<< HEAD
     def cfcheck(self, tasmax):
         check_valid(tasmax, "cell_methods", "*time: maximum within days*")
         check_valid(tasmax, "standard_name", "air_temperature")
-=======
-    def cfprobe(self, tasmax):
-        cfchecks.check_valid(tasmax, "cell_methods", "*time: maximum within days*")
-        cfchecks.check_valid(tasmax, "standard_name", "air_temperature")
->>>>>>> cea4e673
 
 
 class TasminTasmax(Daily2D):
-    def cfcheck(self, tasmin, tasmax):
+    def cfcheck(self, tasmax, tasmin):
         for da in (tasmin, tasmax):
-<<<<<<< HEAD
             check_valid(da, "standard_name", "air_temperature")
-=======
-            cfchecks.check_valid(da, "standard_name", "air_temperature")
-        cfchecks.check_valid(tasmin, "cell_methods", "*time: minimum within days*")
-        cfchecks.check_valid(tasmax, "cell_methods", "*time: maximum within days*")
-        check_units(tasmax, tasmin.attrs["units"])
->>>>>>> cea4e673
-
         check_valid(tasmin, "cell_methods", "*time: minimum within days*")
         check_valid(tasmax, "cell_methods", "*time: maximum within days*")
         check_units(tasmax, tasmin.attrs["units"])
