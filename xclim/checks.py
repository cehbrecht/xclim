import datetime as dt
from functools import wraps
from warnings import warn
import logging
import numpy as np
import pandas as pd
import xarray as xr

logging.captureWarnings(True)

# Dev notes
# ---------
#
# I suggest we use `check` for weak checking, and `assert` for strong checking.
# Weak checking would log problems in a log, while strong checking would raise an error.
#
# `functools.wraps` is used to copy the docstring and the function's original name from the source
# function to the decorated function. This allows sphinx to correctly find and document functions.


# TODO: Implement pandas infer_freq in xarray with CFTimeIndex.

def check_valid(var, key, expected):
    r"""Check that a variable's attribute has the expected value. Warn user otherwise."""

    att = getattr(var, key, None)
    if att is None:
        e = 'Variable does not have a `{}` attribute.'.format(key)
        warn(e)
    elif att != expected:
        e = 'Variable has a non-conforming {}. Got `{}`, expected `{}`'.format(key, att, expected)
        warn(e)


def assert_daily(var):
    r"""Assert that the series is daily and monotonic (no jumps in time index).

    A ValueError is raised otherwise."""

    t0, t1 = var.time[:2]

    # This won't work for non-standard calendars. Needs to be implemented in xarray.
    if pd.infer_freq(var.time.to_pandas()) != 'D':
        raise ValueError("time series is not recognized as daily.")

    # Check that the first time step is one day.
    if np.timedelta64(dt.timedelta(days=1)) != (t1 - t0).data:
        raise ValueError("time series is not daily.")

    # Check that the series has the same time step throughout
    if not var.time.to_pandas().is_monotonic_increasing:
        raise ValueError("time index is not monotonically increasing.")


def check_valid_temperature(var, units):
    r"""Check that variable is air temperature."""

    check_valid(var, 'standard_name', 'air_temperature')
    check_valid(var, 'units', units)
    assert_daily(var)


def check_valid_discharge(var):
    r"""Check that the variable is a discharge."""
    #
    check_valid(var, 'standard_name', 'water_volume_transport_in_river_channel')
    check_valid(var, 'units', 'm3 s-1')


def valid_daily_min_temperature(comp, units='K'):
    r"""Decorator to check that a computation runs on a valid temperature dataset."""

    @wraps(comp)
    def func(tasmin, *args, **kwds):
        check_valid_temperature(tasmin, units)
        check_valid(tasmin, 'cell_methods', 'time: minimum within days')
        return comp(tasmin, **kwds)

    return func


def valid_daily_mean_temperature(comp, units='K'):
    r"""Decorator to check that a computation runs on a valid temperature dataset."""

    @wraps(comp)
    def func(tas, *args, **kwds):
        check_valid_temperature(tas, units)
        check_valid(tas, 'cell_methods', 'time: mean within days')
        return comp(tas, *args, **kwds)

    return func


def valid_daily_max_temperature(comp, units='K'):
    r"""Decorator to check that a computation runs on a valid temperature dataset."""

    @wraps(comp)
    def func(tasmax, *args, **kwds):
        check_valid_temperature(tasmax, units)
        check_valid(tasmax, 'cell_methods', 'time: maximum within days')
        return comp(tasmax, *args, **kwds)

    return func


def valid_daily_max_min_temperature(comp, units='K'):
    r"""Decorator to check that a computation runs on valid min and max temperature datasets."""

    @wraps(comp)
    def func(tasmax, tasmin, **kwds):
        valid_daily_max_temperature(tasmax, units)
        valid_daily_min_temperature(tasmin, units)

        return comp(tasmax, tasmin, **kwds)

    return func


def valid_daily_mean_discharge(comp):
    r"""Decorator to check that a computation runs on valid discharge data."""

    @wraps(comp)
    def func(q, **kwds):
        check_valid_discharge(q)
        return comp(q, **kwds)

    return func


def valid_missing_data_threshold(comp, threshold=0):
    r"""Check that the relative number of missing data points does not exceed a threshold."""
    # TODO
    pass


def check_is_dataarray(comp):
    r"""Decorator to check that a computation has an instance of xarray.DataArray
     as first argument."""

    @wraps(comp)
    def func(data_array, *args, **kwds):
        assert isinstance(data_array, xr.DataArray)
        return comp(data_array, *args, **kwds)

    return func


<<<<<<< HEAD
def missing_any(da, freq, **kwds):
    """Return a boolean DataArray indicating whether there are missing days in the resampled array.
=======
def missing_any(da, freq):
    r"""Return a boolean DataArray indicating whether there are missing days in the resampled array.
>>>>>>> e9390de2

    Parameters
    ----------
    da : DataArray
      Input array at daily frequency.
    freq : str
      Resampling frequency.

    Returns
    -------
    out : DataArray
      A boolean array set to True if any month or year has missing values.
    """

    c = da.notnull().resample(time=freq).sum(dim='time')
    p = c.indexes['time'].to_period()
    n = (p.end_time - p.start_time).days + 1
    nda = xr.DataArray(n.values, coords={'time': c.time}, dims='time')
    return c != nda<|MERGE_RESOLUTION|>--- conflicted
+++ resolved
@@ -145,13 +145,8 @@
     return func
 
 
-<<<<<<< HEAD
 def missing_any(da, freq, **kwds):
-    """Return a boolean DataArray indicating whether there are missing days in the resampled array.
-=======
-def missing_any(da, freq):
     r"""Return a boolean DataArray indicating whether there are missing days in the resampled array.
->>>>>>> e9390de2
 
     Parameters
     ----------
